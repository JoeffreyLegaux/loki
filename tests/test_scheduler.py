# (C) Copyright 2018- ECMWF.
# This software is licensed under the terms of the Apache Licence Version 2.0
# which can be obtained at http://www.apache.org/licenses/LICENSE-2.0.
# In applying this licence, ECMWF does not waive the privileges and immunities
# granted to it by virtue of its status as an intergovernmental organisation
# nor does it submit to any jurisdiction.

# pylint: disable=too-many-lines

"""
Specialised test that exercises the bulk-processing capabilities and
source-injection mechanism provided by the `loki.scheduler` and
`loki.task` sub-modules.

Test directory structure

 - projA:
   - include
     - another_l1.intfb.h
     - another_l2.intfb.h
   - source
     - another_l1
     - another_l2
   - module
     - header_mod
       * header_type
     - driverA_mod
     - kernelA_mod
     - compute_l1_mod
     - compute_l2_mod
     - driverB_mod
     - kernelB_mod
     - driverC_mod
     - kernelC_mod
     - driverD_mod
     - kernelD_mod

 - projB:
   - external
     - ext_driver_mod
   - module
     - ext_kernel_mod

 - projC:
   - util
     - proj_c_util_mod
       * routine_one
       * routine_two
"""

import importlib
import re
from pathlib import Path
from shutil import rmtree
import pytest

from conftest import available_frontends
from loki import (
    Scheduler, SchedulerConfig, DependencyTransformation, FP, OFP,
    HAVE_FP, HAVE_OFP, REGEX, Sourcefile, FindNodes, CallStatement,
    fexprgen, Transformation, BasicType, CMakePlanner, Subroutine,
    SubroutineItem, ProcedureBindingItem, gettempdir, ProcedureSymbol,
    ProcedureType, DerivedType, TypeDef, Scalar, Array, FindInlineCalls,
    Import, Variable, GenericImportItem, GlobalVarImportItem
)


pytestmark = pytest.mark.skipif(not HAVE_FP and not HAVE_OFP, reason='Fparser and OFP not available')


@pytest.fixture(scope='module', name='here')
def fixture_here():
    return Path(__file__).parent


@pytest.fixture(name='config')
def fixture_config():
    """
    Default configuration dict with basic options.
    """
    return {
        'default': {
            'mode': 'idem',
            'role': 'kernel',
            'expand': True,
            'strict': True,
            'disable': ['abort']
        },
        'routines': []
    }


@pytest.fixture(name='frontend')
def fixture_frontend():
    """
    Frontend to use.

    Not parametrizing the tests as the scheduler functionality should be
    independent from the specific frontend used. Cannot use OMNI for this
    as not all tests have dependencies fully resolved.
    """
    return FP if HAVE_FP else OFP


def graphviz_present():
    """
    Test if graphviz s present,
    including the executable
    """
    try:
        import graphviz as gviz
        callgraph = gviz.Graph()
        callgraph.pipe()
    except:
        return False
    return True


class VisGraphWrapper:
    """
    Testing utility to parse the generated callgraph visualisation.
    """

    _re_nodes = re.compile(r'\s*\"?(?P<node>[\w%#./]+)\"? \[colo', re.IGNORECASE)
    _re_edges = re.compile(r'\s*\"?(?P<parent>[\w%#./]+)\"? -> \"?(?P<child>[\w%#./]+)\"?', re.IGNORECASE)

    def __init__(self, path):
        with Path(path).open('r') as f:
            self.text = f.read()

    @property
    def nodes(self):
        return list(self._re_nodes.findall(self.text))

    @property
    def edges(self):
        return list(self._re_edges.findall(self.text))


@pytest.mark.skipif(not graphviz_present(), reason='Graphviz is not installed')
@pytest.mark.parametrize('with_file_graph', [True, False, 'filegraph_simple'])
def test_scheduler_graph_simple(here, config, frontend, with_file_graph):
    """
    Create a simple task graph from a single sub-project:

    projA: driverA -> kernelA -> compute_l1 -> compute_l2
                           |
                           | --> another_l1 -> another_l2
    """
    projA = here/'sources/projA'

    scheduler = Scheduler(
        paths=projA, includes=projA/'include', config=config,
        seed_routines=['driverA'], frontend=frontend
    )

    expected_items = [
        'driverA_mod#driverA', 'kernelA_mod#kernelA',
        'compute_l1_mod#compute_l1', 'compute_l2_mod#compute_l2',
        '#another_l1', '#another_l2'
    ]
    expected_dependencies = [
        ('driverA_mod#driverA', 'kernelA_mod#kernelA'),
        ('kernelA_mod#kernelA', 'compute_l1_mod#compute_l1'),
        ('compute_l1_mod#compute_l1', 'compute_l2_mod#compute_l2'),
        ('kernelA_mod#kernelA', '#another_l1'),
        ('#another_l1', '#another_l2'),
    ]
    assert all(n in scheduler.items for n in expected_items)
    assert all(e in scheduler.dependencies for e in expected_dependencies)

    if with_file_graph:
        file_graph = scheduler.file_graph
        expected_files = [
            'module/driverA_mod.f90', 'module/kernelA_mod.F90',
            'module/compute_l1_mod.f90', 'module/compute_l2_mod.f90',
            'source/another_l1.F90', 'source/another_l2.F90',
        ]
        expected_file_dependencies = [
            ('module/driverA_mod.f90', 'module/kernelA_mod.F90'),
            ('module/kernelA_mod.F90', 'module/compute_l1_mod.f90'),
            ('module/compute_l1_mod.f90', 'module/compute_l2_mod.f90'),
            ('module/kernelA_mod.F90', 'source/another_l1.F90'),
            ('source/another_l1.F90', 'source/another_l2.F90'),
        ]
        assert all(Path(n) in file_graph for n in expected_files)
        assert all((Path(a), Path(b)) in file_graph.edges for a, b in expected_file_dependencies)

    # Testing of callgraph visualisation
    cg_path = here/'callgraph_simple'
    if not isinstance(with_file_graph, bool):
        with_file_graph = here/with_file_graph
    scheduler.callgraph(cg_path, with_file_graph=with_file_graph)

    vgraph = VisGraphWrapper(cg_path)
    assert all(n.upper() in vgraph.nodes for n in expected_items)
    assert all((e[0].upper(), e[1].upper()) in vgraph.edges for e in expected_dependencies)

    if with_file_graph:
        if isinstance(with_file_graph, bool):
            fg_path = cg_path.with_name(f'{cg_path.stem}_file_graph{cg_path.suffix}')
        else:
            fg_path = here/with_file_graph
        fgraph = VisGraphWrapper(fg_path)
        assert all(n in fgraph.nodes for n in expected_files)
        assert all((e[0], e[1]) in fgraph.edges for e in expected_file_dependencies)

        fg_path.unlink()
        fg_path.with_suffix('.pdf').unlink(missing_ok=True)

    cg_path.unlink()
    cg_path.with_suffix('.pdf').unlink(missing_ok=True)


@pytest.mark.skipif(not graphviz_present(), reason='Graphviz is not installed')
def test_scheduler_graph_partial(here, config, frontend):
    """
    Create a sub-graph from a select set of branches in  single project:

    projA: compute_l1 -> compute_l2

           another_l1 -> another_l2
    """
    projA = here/'sources/projA'

    config['routine'] = [
        {
            'name': 'compute_l1',
            'role': 'driver',
            'expand': True,
        }, {
            'name': 'another_l1',
            'role': 'driver',
            'expand': True,
        },
    ]

    scheduler = Scheduler(paths=projA, includes=projA/'include', config=config, frontend=frontend)

    expected_items = [
        'compute_l1_mod#compute_l1', 'compute_l2_mod#compute_l2', '#another_l1', '#another_l2'
    ]
    expected_dependencies = [
        ('compute_l1_mod#compute_l1', 'compute_l2_mod#compute_l2'),
        ('#another_l1', '#another_l2')
    ]

    # Check the correct sub-graph is generated
    assert all(n in scheduler.items for n in expected_items)
    assert all(e in scheduler.dependencies for e in expected_dependencies)
    assert 'driverA' not in scheduler.items
    assert 'kernelA' not in scheduler.items

    # Testing of callgraph visualisation
    cg_path = here/'callgraph_partial'
    scheduler.callgraph(cg_path)

    vgraph = VisGraphWrapper(cg_path)
    assert all(n.upper() in vgraph.nodes for n in expected_items)
    assert all((e[0].upper(), e[1].upper()) in vgraph.edges for e in expected_dependencies)
    assert 'DRIVERA' not in vgraph.nodes
    assert 'KERNELA' not in vgraph.nodes

    cg_path.unlink()
    if cg_path.with_suffix('.pdf').exists():
        cg_path.with_suffix('.pdf').unlink()


@pytest.mark.skipif(not graphviz_present(), reason='Graphviz is not installed')
def test_scheduler_graph_config_file(here, frontend):
    """
    Create a sub-graph from a branches using a config file:

    projA: compute_l1 -> compute_l2

           another_l1 -> another_l2
    """
    projA = here/'sources/projA'
    config = projA/'scheduler_partial.config'

    scheduler = Scheduler(paths=projA, includes=projA/'include', config=config, frontend=frontend)

    expected_items = ['compute_l1_mod#compute_l1', '#another_l1', '#another_l2']
    expected_dependencies = [('#another_l1', '#another_l2')]

    # Check the correct sub-graph is generated
    assert all(n in scheduler.items for n in expected_items)
    assert all(e in scheduler.dependencies for e in expected_dependencies)
    assert 'compute_l2' not in scheduler.items  # We're blocking `compute_l2` in config file

    # Testing of callgraph visualisation
    cg_path = here/'callgraph_config_file'
    scheduler.callgraph(cg_path)

    vgraph = VisGraphWrapper(cg_path)
    assert all(n.upper() in vgraph.nodes for n in expected_items)
    assert all((e[0].upper(), e[1].upper()) in vgraph.edges for e in expected_dependencies)
    assert 'COMPUTE_L2_MOD#COMPUTE_L2' in vgraph.nodes  # We're blocking this, but it's still in the VGraph
    assert ('COMPUTE_L1_MOD#COMPUTE_L1', 'COMPUTE_L2_MOD#COMPUTE_L2') in vgraph.edges
    assert len(vgraph.nodes) == 4
    assert len(vgraph.edges) == 2

    cg_path.unlink()
    if cg_path.with_suffix('.pdf').exists():
        cg_path.with_suffix('.pdf').unlink()


@pytest.mark.skipif(not graphviz_present(), reason='Graphviz is not installed')
def test_scheduler_graph_blocked(here, config, frontend):
    """
    Create a simple task graph with a single branch blocked:

    projA: driverA -> kernelA -> compute_l1 -> compute_l2
                           |
                           X --> <blocked>
    """
    projA = here/'sources/projA'

    config['default']['block'] = ['another_l1']

    scheduler = Scheduler(
        paths=projA, includes=projA/'include', config=config,
        seed_routines=['driverA'], frontend=frontend
    )

    expected_items = [
        'driverA_mod#driverA', 'kernelA_mod#kernelA', 'compute_l1_mod#compute_l1', 'compute_l2_mod#compute_l2'
    ]
    expected_dependencies = [
        ('driverA_mod#driverA', 'kernelA_mod#kernelA'),
        ('kernelA_mod#kernelA', 'compute_l1_mod#compute_l1'),
        ('compute_l1_mod#compute_l1', 'compute_l2_mod#compute_l2'),
    ]

    assert all(n in scheduler.items for n in expected_items)
    assert all(e in scheduler.dependencies for e in expected_dependencies)

    assert '#another_l1' not in scheduler.items
    assert '#another_l2' not in scheduler.items
    assert ('kernelA', 'another_l1') not in scheduler.dependencies
    assert ('another_l1', 'another_l2') not in scheduler.dependencies

    # Testing of callgraph visualisation
    cg_path = here/'callgraph_block'
    scheduler.callgraph(cg_path)

    vgraph = VisGraphWrapper(cg_path)
    assert all(n.upper() in vgraph.nodes for n in expected_items)
    assert all((e[0].upper(), e[1].upper()) in vgraph.edges for e in expected_dependencies)
    assert '#ANOTHER_L1' in vgraph.nodes  # We're blocking this, but it's still in the VGraph
    assert '#ANOTHER_L2' not in vgraph.nodes
    assert ('KERNELA_MOD#KERNELA', '#ANOTHER_L1') in vgraph.edges
    assert len(vgraph.nodes) == 5
    assert len(vgraph.edges) == 4

    cg_path.unlink()
    if cg_path.with_suffix('.pdf').exists():
        cg_path.with_suffix('.pdf').unlink()


def test_scheduler_definitions(here, config, frontend):
    """
    Create a simple task graph with and inject type info via `definitions`.

    projA: driverA -> kernelA -> compute_l1 -> compute_l2
                           |
                     <header_type>
                           | --> another_l1 -> another_l2
    """
    projA = here/'sources/projA'

    header = Sourcefile.from_file(projA/'module/header_mod.f90', frontend=frontend)

    scheduler = Scheduler(
        paths=projA, definitions=header['header_mod'], includes=projA/'include',
        config=config, seed_routines=['driverA'], frontend=frontend
    )

    driver = scheduler.item_map['drivera_mod#drivera'].routine
    call = FindNodes(CallStatement).visit(driver.body)[0]
    assert call.arguments[0].parent.type.dtype.typedef is not BasicType.DEFERRED
    assert fexprgen(call.arguments[0].shape) == '(:,)'
    assert call.arguments[1].parent.type.dtype.typedef is not BasicType.DEFERRED
    assert fexprgen(call.arguments[1].shape) == '(3, 3)'


def test_scheduler_process(here, config, frontend):
    """
    Create a simple task graph from a single sub-project
    and apply a simple transformation to it.

    projA: driverA -> kernelA -> compute_l1 -> compute_l2
                           |      <driver>      <kernel>
                           |
                           | --> another_l1 -> another_l2
                                  <driver>      <kernel>
    """
    projA = here/'sources/projA'

    config['routine'] = [
        {
            'name': 'compute_l1',
            'role': 'driver',
            'expand': True,
        }, {
            'name': 'another_l1',
            'role': 'driver',
            'expand': True,
        },
    ]

    scheduler = Scheduler(paths=projA, includes=projA/'include', config=config, frontend=frontend)

    class AppendRole(Transformation):
        """
        Simply append role to subroutine names.
        """
        def transform_subroutine(self, routine, **kwargs):
            role = kwargs.get('role', None)
            routine.name += f'_{role}'

    # Apply re-naming transformation and check result
    scheduler.process(transformation=AppendRole())
    assert scheduler.item_map['compute_l1_mod#compute_l1'].routine.name == 'compute_l1_driver'
    assert scheduler.item_map['compute_l2_mod#compute_l2'].routine.name == 'compute_l2_kernel'
    assert scheduler.item_map['#another_l1'].routine.name == 'another_l1_driver'
    assert scheduler.item_map['#another_l2'].routine.name == 'another_l2_kernel'


<<<<<<< HEAD
@pytest.mark.skipif(not graphviz_present(), reason='Graphviz is not installed')
=======
def test_scheduler_process_filter(here, config, frontend):
    """
    Applies simple kernels over complex callgraphs to check that we
    only apply to the entities requested and only once!

    projA: driverA -> kernelA -> compute_l1 -> compute_l2
                           |      <driver>      <kernel>
                           |
                           | --> another_l1 -> another_l2
                                  <driver>      <kernel>
    """
    projA = here/'sources/projA'
    projB = here/'sources/projB'

    config['routine'] = [
        {'name': 'driverE_single', 'role': 'driver', 'expand': True,},
    ]


    scheduler = Scheduler(
        paths=[projA, projB], includes=projA/'include', config=config, frontend=frontend
    )

    class XMarksTheSpot(Transformation):
        """
        Append 'X' to a given :any:`Subroutine`
        """
        def transform_subroutine(self, routine, **kwargs):
            routine.name += '_X'

    # Apply re-naming transformation and check result
    scheduler.process(transformation=XMarksTheSpot())

    # Check that the targeted subroutines have been renamed
    assert 'drivere_mod#drivere_single' in scheduler.items
    assert scheduler.item_map['drivere_mod#drivere_single'].routine.name == 'driverE_single_X'

    # Check that the second call-tree is excluded
    assert 'drivere_mod#drivere_multiple' not in scheduler.items
    # Get the source from the scheduler and check for side-effects
    drivere_source =  scheduler.item_map['drivere_mod#drivere_single'].source
    assert drivere_source.all_subroutines[0].name == 'driverE_single_X'
    assert drivere_source.all_subroutines[1].name == 'driverE_multiple'

    # Check that the kernel files have been renamed appropriately
    assert 'kernele_mod#kernele' in scheduler.items
    assert scheduler.item_map['kernele_mod#kernele'].routine.name == 'kernelE_X'

    # Check that excluded kernel has not been altered
    assert 'kernele_mod#kernelet' not in scheduler.items
    kernele_source =  scheduler.item_map['kernele_mod#kernele'].source
    assert kernele_source.all_subroutines[0].name == 'kernelE_X'
    assert kernele_source.all_subroutines[1].name == 'kernelET'


@pytest.mark.skipif(importlib.util.find_spec('graphviz') is None, reason='Graphviz is not installed')
>>>>>>> 0db337cd
def test_scheduler_graph_multiple_combined(here, config, frontend):
    """
    Create a single task graph spanning two projects

    projA: driverB -> kernelB -> compute_l1<replicated> -> compute_l2
                         |
    projB:          ext_driver -> ext_kernel
    """
    projA = here/'sources/projA'
    projB = here/'sources/projB'

    scheduler = Scheduler(
        paths=[projA, projB], includes=projA/'include', config=config,
        seed_routines=['driverB'], frontend=frontend
    )

    expected_items = [
        'driverB_mod#driverB', 'kernelB_mod#kernelB',
        'compute_l1_mod#compute_l1', 'compute_l2_mod#compute_l2',
        'ext_driver_mod#ext_driver', 'ext_kernel_mod#ext_kernel'
    ]
    expected_dependencies = [
        ('driverB_mod#driverB', 'kernelB_mod#kernelB'),
        ('kernelB_mod#kernelB', 'compute_l1_mod#compute_l1'),
        ('compute_l1_mod#compute_l1', 'compute_l2_mod#compute_l2'),
        ('kernelB_mod#kernelB', 'ext_driver_mod#ext_driver'),
        ('ext_driver_mod#ext_driver', 'ext_kernel_mod#ext_kernel'),
    ]
    assert all(n in scheduler.items for n in expected_items)
    assert all(e in scheduler.dependencies for e in expected_dependencies)

    # Testing of callgraph visualisation
    cg_path = here/'callgraph_multiple_combined'
    scheduler.callgraph(cg_path)

    vgraph = VisGraphWrapper(cg_path)
    assert all(n.upper() in vgraph.nodes for n in expected_items)
    assert all((e[0].upper(), e[1].upper()) in vgraph.edges for e in expected_dependencies)

    cg_path.unlink()
    if cg_path.with_suffix('.pdf').exists():
        cg_path.with_suffix('.pdf').unlink()


@pytest.mark.skipif(not graphviz_present(), reason='Graphviz is not installed')
def test_scheduler_graph_multiple_separate(here, config, frontend):
    """
    Tests combining two scheduler graphs, where that an individual
    sub-branch is pruned in the driver schedule, while IPA meta-info
    is still injected to create a seamless jump between two distinct
    schedules for projA and projB

    projA: driverB -> kernelB -> compute_l1<replicated> -> compute_l2
                         |
                     <ext_driver>

    projB:            ext_driver -> ext_kernel
    """
    projA = here/'sources/projA'
    projB = here/'sources/projB'

    configA = config.copy()
    configA['routine'] = [
        {
            'name': 'kernelB',
            'role': 'kernel',
            'ignore': ['ext_driver'],
            'enrich': ['ext_driver'],
        },
    ]

    schedulerA = Scheduler(
        paths=[projA, projB], includes=projA/'include', config=configA,
        seed_routines=['driverB'], frontend=frontend
    )

    expected_itemsA = [
        'driverB_mod#driverB', 'kernelB_mod#kernelB',
        'compute_l1_mod#compute_l1', 'compute_l2_mod#compute_l2',
    ]
    expected_dependenciesA = [
        ('driverB_mod#driverB', 'kernelB_mod#kernelB'),
        ('kernelB_mod#kernelB', 'compute_l1_mod#compute_l1'),
        ('compute_l1_mod#compute_l1', 'compute_l2_mod#compute_l2'),
     ]

    assert all(n in schedulerA.items for n in expected_itemsA)
    assert all(e in schedulerA.dependencies for e in expected_dependenciesA)
    # assert 'ext_driver' not in schedulerA.items
    # assert 'ext_kernel' not in schedulerA.items

    # Test callgraph visualisation
    cg_path = here/'callgraph_multiple_separate_A'
    schedulerA.callgraph(cg_path)

    vgraph = VisGraphWrapper(cg_path)
    assert all(n.upper() in vgraph.nodes for n in expected_itemsA)
    assert all((e[0].upper(), e[1].upper()) in vgraph.edges for e in expected_dependenciesA)

    cg_path.unlink()
    if cg_path.with_suffix('.pdf').exists():
        cg_path.with_suffix('.pdf').unlink()

    # Test second scheduler instance that holds the receiver items
    configB = config.copy()
    configB['routine'] = [
        {
            'name': 'ext_driver',
            'role': 'kernel',
        },
    ]

    schedulerB = Scheduler(
        paths=projB, config=configB, seed_routines=['ext_driver'],
        frontend=frontend
    )

    # TODO: Technically we should check that the role=kernel has been honoured in B
    assert 'ext_driver_mod#ext_driver' in schedulerB.items
    assert 'ext_kernel_mod#ext_kernel' in schedulerB.items
    assert ('ext_driver_mod#ext_driver', 'ext_kernel_mod#ext_kernel') in schedulerB.dependencies

    # Check that the call from kernelB to ext_driver has been enriched with IPA meta-info
    call = FindNodes(CallStatement).visit(schedulerA.item_map['kernelb_mod#kernelb'].routine.body)[1]
    assert isinstance(call.routine, Subroutine)
    assert fexprgen(call.routine.arguments) == '(vector(:), matrix(:, :))'

    # Test callgraph visualisation
    cg_path = here/'callgraph_multiple_separate_B'
    schedulerB.callgraph(cg_path)

    vgraphB = VisGraphWrapper(cg_path)
    assert 'EXT_DRIVER_MOD#EXT_DRIVER' in vgraphB.nodes
    assert 'EXT_KERNEL_MOD#EXT_KERNEL' in vgraphB.nodes
    assert ('EXT_DRIVER_MOD#EXT_DRIVER', 'EXT_KERNEL_MOD#EXT_KERNEL') in vgraphB.edges

    cg_path.unlink()
    if cg_path.with_suffix('.pdf').exists():
        cg_path.with_suffix('.pdf').unlink()


def test_scheduler_module_dependency(here, config, frontend):
    """
    Ensure dependency chasing is done correctly, even with surboutines
    that do not match module names.

    projA: driverC -> kernelC -> compute_l1<replicated> -> compute_l2
                           |
    projC:                 | --> routine_one -> routine_two
    """
    projA = here/'sources/projA'
    projC = here/'sources/projC'

    scheduler = Scheduler(
        paths=[projA, projC], includes=projA/'include', config=config,
        seed_routines=['driverC'], frontend=frontend
    )

    expected_items = [
        'driverC_mod#driverC', 'kernelC_mod#kernelC',
        'compute_l1_mod#compute_l1', 'compute_l2_mod#compute_l2',
        'proj_c_util_mod#routine_one', 'proj_c_util_mod#routine_two'
    ]
    expected_dependencies = [
        ('driverC_mod#driverC', 'kernelC_mod#kernelC'),
        ('kernelC_mod#kernelC', 'compute_l1_mod#compute_l1'),
        ('compute_l1_mod#compute_l1', 'compute_l2_mod#compute_l2'),
        ('kernelC_mod#kernelC', 'proj_c_util_mod#routine_one'),
        ('proj_c_util_mod#routine_one', 'proj_c_util_mod#routine_two'),
    ]
    assert all(n in scheduler.items for n in expected_items)
    assert all(e in scheduler.dependencies for e in expected_dependencies)

    # Ensure that we got the right routines from the module
    assert scheduler.item_map['proj_c_util_mod#routine_one'].routine.name == 'routine_one'
    assert scheduler.item_map['proj_c_util_mod#routine_two'].routine.name == 'routine_two'


def test_scheduler_module_dependencies_unqualified(here, config, frontend):
    """
    Ensure dependency chasing is done correctly for unqualified module imports.

    projA: driverD -> kernelD -> compute_l1<replicated> -> compute_l2
                           |
                    < proj_c_util_mod>
                           |
    projC:                 | --> routine_one -> routine_two
    """
    projA = here/'sources/projA'
    projC = here/'sources/projC'

    scheduler = Scheduler(
        paths=[projA, projC], includes=projA/'include', config=config,
        seed_routines=['driverD'], frontend=frontend
    )

    expected_items = [
        'driverD_mod#driverD', 'kernelD_mod#kernelD',
        'compute_l1_mod#compute_l1', 'compute_l2_mod#compute_l2',
        'proj_c_util_mod#routine_one', 'proj_c_util_mod#routine_two'
    ]
    expected_dependencies = [
        ('driverD_mod#driverD', 'kernelD_mod#kernelD'),
        ('kernelD_mod#kernelD', 'compute_l1_mod#compute_l1'),
        ('compute_l1_mod#compute_l1', 'compute_l2_mod#compute_l2'),
        ('kernelD_mod#kernelD', 'proj_c_util_mod#routine_one'),
        ('proj_c_util_mod#routine_one', 'proj_c_util_mod#routine_two'),
    ]
    assert all(n in scheduler.items for n in expected_items)
    assert all(e in scheduler.dependencies for e in expected_dependencies)

    # Ensure that we got the right routines from the module
    assert scheduler.item_map['proj_c_util_mod#routine_one'].routine.name == 'routine_one'
    assert scheduler.item_map['proj_c_util_mod#routine_two'].routine.name == 'routine_two'


def test_scheduler_missing_files(here, config, frontend):
    """
    Ensure that ``strict=True`` triggers failure if source paths are
    missing and that ``strict=Files`` goes through gracefully.

    projA: driverC -> kernelC -> compute_l1<replicated> -> compute_l2
                           |
    projC:                 < cannot find path >
    """
    projA = here/'sources/projA'

    config['default']['strict'] = True
    with pytest.raises(FileNotFoundError):
        scheduler = Scheduler(
            paths=[projA], includes=projA/'include', config=config,
            seed_routines=['driverC'], frontend=frontend
        )

    config['default']['strict'] = False
    scheduler = Scheduler(
        paths=[projA], includes=projA/'include', config=config,
        seed_routines=['driverC'], frontend=frontend
    )

    expected_items = [
        'driverC_mod#driverC', 'kernelC_mod#kernelC',
        'compute_l1_mod#compute_l1', 'compute_l2_mod#compute_l2'
    ]
    expected_dependencies = [
        ('driverC_mod#driverC', 'kernelC_mod#kernelC'),
        ('kernelC_mod#kernelC', 'compute_l1_mod#compute_l1'),
        ('compute_l1_mod#compute_l1', 'compute_l2_mod#compute_l2'),
    ]
    assert all(n in scheduler.items for n in expected_items)
    assert all(e in scheduler.dependencies for e in expected_dependencies)

    # Ensure that the missing items are not in the graph
    assert 'proj_c_util_mod#routine_one' not in scheduler.items
    assert 'proj_c_util_mod#routine_two' not in scheduler.items


def test_scheduler_dependencies_ignore(here, frontend):
    """
    Test multi-lib transformation by applying the :any:`DependencyTransformation`
    over two distinct projects with two distinct invocations.

    projA: driverB -> kernelB -> compute_l1<replicated> -> compute_l2
                         |
    projB:          ext_driver -> ext_kernel
    """
    projA = here/'sources/projA'
    projB = here/'sources/projB'

    configA = SchedulerConfig.from_dict({
        'default': {'role': 'kernel', 'expand': True, 'strict': True},
        'routine': [
            {'name': 'driverB', 'role': 'driver'},
            {'name': 'kernelB', 'ignore': ['ext_driver']},
        ]
    })

    configB = SchedulerConfig.from_dict({
        'default': {'role': 'kernel', 'expand': True, 'strict': True},
        'routine': [
            {'name': 'ext_driver', 'role': 'kernel'}
        ]
    })

    schedulerA = Scheduler(paths=[projA, projB], includes=projA/'include', config=configA, frontend=frontend)

    schedulerB = Scheduler(paths=projB, includes=projB/'include', config=configB, frontend=frontend)

    assert all(n in schedulerA.items for n in [
        'driverB_mod#driverB', 'kernelB_mod#kernelB',
        'compute_l1_mod#compute_l1', 'compute_l2_mod#compute_l2'
    ])
    assert 'ext_driver_mod#ext_driver' not in schedulerA.items
    assert 'ext_kernel_mod#ext_kernel' not in schedulerA.items

    assert all(n in schedulerB.items for n in ['ext_driver_mod#ext_driver', 'ext_kernel_mod#ext_kernel'])

    # Apply dependency injection transformation and ensure only the root driver is not transformed
    dependency = DependencyTransformation(suffix='_test', mode='module', module_suffix='_mod')
    schedulerA.process(transformation=dependency)

    assert schedulerA.items[0].source.all_subroutines[0].name == 'driverB'
    assert schedulerA.items[1].source.all_subroutines[0].name == 'kernelB_test'
    assert schedulerA.items[2].source.all_subroutines[0].name == 'compute_l1_test'
    assert schedulerA.items[3].source.all_subroutines[0].name == 'compute_l2_test'

    # For the second target lib, we want the driver to be converted
    schedulerB.process(transformation=dependency)

    # Repeat processing to ensure DependencyTransform is idempotent
    schedulerB.process(transformation=dependency)

    assert schedulerB.items[0].source.all_subroutines[0].name == 'ext_driver_test'
    assert schedulerB.items[1].source.all_subroutines[0].name == 'ext_kernel_test'


def test_scheduler_cmake_planner(here, frontend):
    """
    Test the plan generation feature over a call hierarchy spanning two
    distinctive projects.

    projA: driverB -> kernelB -> compute_l1<replicated> -> compute_l2
                         |
    projB:          ext_driver -> ext_kernel
    """

    sourcedir = here/'sources'
    proj_a = sourcedir/'projA'
    proj_b = sourcedir/'projB'

    config = SchedulerConfig.from_dict({
        'default': {'role': 'kernel', 'expand': True, 'strict': True},
        'routine': [
            {'name': 'driverB', 'role': 'driver'},
            {'name': 'kernelB', 'ignore': ['ext_driver']},
        ]
    })

    # Populate the scheduler
    # (this is the same as SchedulerA in test_scheduler_dependencies_ignore, so no need to
    # check scheduler set-up itself)
    scheduler = Scheduler(
        paths=[proj_a, proj_b], includes=proj_a/'include',
        config=config, frontend=frontend
    )

    # Apply the transformation
    builddir = here/'scheduler_cmake_planner_dummy_dir'
    builddir.mkdir(exist_ok=True)
    planfile = builddir/'loki_plan.cmake'

    planner = CMakePlanner(rootpath=sourcedir, mode='foobar', build=builddir)
    scheduler.process(transformation=planner)

    # Validate the generated lists
    expected_files = {
        proj_a/'module/driverB_mod.f90', proj_a/'module/kernelB_mod.F90',
        proj_a/'module/compute_l1_mod.f90', proj_a/'module/compute_l2_mod.f90'
    }

    assert set(planner.sources_to_remove) == {f.relative_to(sourcedir) for f in expected_files}
    assert set(planner.sources_to_append) == {
        (builddir/f.stem).with_suffix('.foobar.F90') for f in expected_files
    }
    assert set(planner.sources_to_transform) == {f.relative_to(sourcedir) for f in expected_files}

    # Write the plan file
    planner.write_planfile(planfile)

    # Validate the plan file content
    plan_pattern = re.compile(r'set\(\s*(\w+)\s*(.*?)\s*\)', re.DOTALL)

    loki_plan = planfile.read_text()
    plan_dict = {k: v.split() for k, v in plan_pattern.findall(loki_plan)}
    plan_dict = {k: {Path(s).stem for s in v} for k, v in plan_dict.items()}

    expected_files = {
        'driverB_mod', 'kernelB_mod',
        'compute_l1_mod', 'compute_l2_mod'
    }

    assert 'LOKI_SOURCES_TO_TRANSFORM' in plan_dict
    assert plan_dict['LOKI_SOURCES_TO_TRANSFORM'] == expected_files

    assert 'LOKI_SOURCES_TO_REMOVE' in plan_dict
    assert plan_dict['LOKI_SOURCES_TO_REMOVE'] == expected_files

    assert 'LOKI_SOURCES_TO_APPEND' in plan_dict
    assert plan_dict['LOKI_SOURCES_TO_APPEND'] == {
        f'{name}.foobar' for name in expected_files
    }

    planfile.unlink()
    builddir.rmdir()


def test_scheduler_item(here):
    """
    Test the basic regex frontend nodes in :any:`Item` objects for fast dependency detection.
    """
    filepath = here/'sources/sourcefile_item.f90'
    sourcefile = Sourcefile.from_file(filepath, frontend=REGEX)

    available_names = [f'#{r.name}' for r in sourcefile.subroutines]
    available_names += [f'{m.name}#{r.name}' for m in sourcefile.modules for r in m.subroutines]

    item_a = SubroutineItem(name='#routine_a', source=sourcefile)
    assert item_a.calls == ('routine_b',)
    assert not item_a.members
    assert item_a.children == ('routine_b',)
    assert item_a.qualify_names(item_a.children, available_names) == ('#routine_b',)
    assert item_a.targets == item_a.children

    item_module = SubroutineItem(name='some_module#module_routine', source=sourcefile)
    assert item_module.calls == ('routine_b',)
    assert not item_module.members
    assert item_module.children == ('routine_b',)
    assert item_module.qualify_names(item_module.children, available_names) == ('#routine_b',)
    assert item_module.targets == item_module.children

    item_b = SubroutineItem(name='#routine_b', source=sourcefile)
    assert item_b.calls == ('contained_c', 'routine_a')
    assert 'contained_c' in item_b.members
    assert 'contained_d' in item_b.members
    assert item_b.children == ('routine_a',)
    assert item_b.qualify_names(item_b.children, available_names) == ('#routine_a',)
    assert item_b.targets == ('contained_c', 'routine_a')

    item_b = SubroutineItem(name='#routine_b', source=sourcefile, config={'disable': ['routine_a']})
    assert item_b.calls == ('contained_c', 'routine_a')
    assert 'contained_c' in item_b.members
    assert 'contained_d' in item_b.members
    assert not item_b.children
    assert not item_b.qualify_names(item_b.children, available_names)
    assert item_b.targets == ('contained_c',)

    item_b = SubroutineItem(name='#routine_b', source=sourcefile, config={'ignore': ['routine_a']})
    assert item_b.calls == ('contained_c', 'routine_a')
    assert 'contained_c' in item_b.members
    assert 'contained_d' in item_b.members
    assert item_b.children == ('routine_a',)
    assert item_b.qualify_names(item_b.children, available_names) == ('#routine_a',)
    assert item_b.targets == ('contained_c',)

    item_b = SubroutineItem(name='#routine_b', source=sourcefile, config={'block': ['routine_a']})
    assert item_b.calls == ('contained_c', 'routine_a')
    assert 'contained_c' in item_b.members
    assert 'contained_d' in item_b.members
    assert item_b.children == ('routine_a',)
    assert item_b.qualify_names(item_b.children, available_names) == ('#routine_a',)
    assert item_b.targets == ('contained_c',)


def test_scheduler_item_children(here):
    """
    Make sure children are correct and unique for items
    """
    config = SchedulerConfig.from_dict({
        'default': {'role': 'kernel', 'expand': True, 'strict': True},
        'routine': [
            {'name': 'driver', 'role': 'driver'},
            {'name': 'another_driver', 'role': 'driver'}
        ]
    })

    proj_hoist = here/'sources/projHoist'

    scheduler = Scheduler(paths=proj_hoist, config=config)

    assert scheduler.item_map['transformation_module_hoist#driver'].children == (
        'kernel1', 'kernel2'
    )
    assert scheduler.item_map['transformation_module_hoist#another_driver'].children == (
        'kernel1',
    )
    assert not scheduler.item_map['subroutines_mod#kernel1'].children
    assert scheduler.item_map['subroutines_mod#kernel2'].children == (
        'device1', 'device2'
    )
    assert scheduler.item_map['subroutines_mod#device1'].children == (
        'device2',
    )
    assert not scheduler.item_map['subroutines_mod#device2'].children


@pytest.fixture(name='loki_69_dir')
def fixture_loki_69_dir(here):
    """
    Fixture to write test file for LOKI-69 test.
    """
    fcode = """
subroutine random_call_0(v_out,v_in,v_inout)
implicit none

    real(kind=jprb),intent(in)  :: v_in
    real(kind=jprb),intent(out)  :: v_out
    real(kind=jprb),intent(inout)  :: v_inout


end subroutine random_call_0

!subroutine random_call_1(v_out,v_in,v_inout)
!implicit none
!
!  real(kind=jprb),intent(in)  :: v_in
!  real(kind=jprb),intent(out)  :: v_out
!  real(kind=jprb),intent(inout)  :: v_inout
!
!
!end subroutine random_call_1

subroutine random_call_2(v_out,v_in,v_inout)
implicit none

    real(kind=jprb),intent(in)  :: v_in
    real(kind=jprb),intent(out)  :: v_out
    real(kind=jprb),intent(inout)  :: v_inout


end subroutine random_call_2

subroutine test(v_out,v_in,v_inout,some_logical)
implicit none

    real(kind=jprb),intent(in   )  :: v_in
    real(kind=jprb),intent(out  )  :: v_out
    real(kind=jprb),intent(inout)  :: v_inout

    logical,intent(in)             :: some_logical

    v_inout = 0._jprb
    if(some_logical)then
        call random_call_0(v_out,v_in,v_inout)
    endif

    if(some_logical) call random_call_2

end subroutine test
    """.strip()

    dirname = here/'loki69'
    dirname.mkdir(exist_ok=True)
    filename = dirname/'test.F90'
    filename.write_text(fcode)
    yield dirname
    try:
        filename.unlink()
        dirname.rmdir()
    except FileNotFoundError:
        pass


def test_scheduler_loki_69(loki_69_dir):
    """
    Test compliance of scheduler with edge cases reported in LOKI-69.
    """
    config = {
        'default': {
            'expand': True,
            'strict': True,
        },
    }

    scheduler = Scheduler(paths=loki_69_dir, seed_routines=['test'], config=config)
    assert sorted(scheduler.obj_map.keys()) == ['#random_call_0', '#random_call_2', '#test']
    assert '#random_call_1' not in scheduler.obj_map

    children_map = {
        '#test': ('random_call_0', 'random_call_2'),
        '#random_call_0': (),
        '#random_call_2': ()
    }
    assert len(scheduler.items) == len(children_map)
    assert all(item.children == children_map[item.name] for item in scheduler.items)


def test_scheduler_scopes(here, config, frontend):
    """
    Test discovery with import renames and duplicate names in separate scopes

      driver ----> kernel1_mod#kernel ----> kernel1_impl#kernel_impl
        |
        +--------> kernel2_mod#kernel ----> kernel2_impl#kernel_impl
    """
    proj = here/'sources/projScopes'

    scheduler = Scheduler(paths=proj, seed_routines=['driver'], config=config, frontend=frontend)

    expected_items = {
        '#driver', 'kernel1_mod#kernel', 'kernel1_impl#kernel_impl',
        'kernel2_mod#kernel', 'kernel2_impl#kernel_impl'
    }
    expected_dependencies = {
        ('#driver', 'kernel1_mod#kernel'), ('#driver', 'kernel2_mod#kernel'),
        ('kernel1_mod#kernel', 'kernel1_impl#kernel_impl'),
        ('kernel2_mod#kernel', 'kernel2_impl#kernel_impl'),
    }

    assert expected_items == {n.name for n in scheduler.items}
    assert expected_dependencies == {(e[0].name, e[1].name) for e in scheduler.dependencies}

    # Testing of callgraph visualisation
    cg_path = here/'callgraph_scopes'
    scheduler.callgraph(cg_path)

    vgraph = VisGraphWrapper(cg_path)
    assert all(n.upper() in vgraph.nodes for n in expected_items)
    assert all((e[0].upper(), e[1].upper()) in vgraph.edges for e in expected_dependencies)

    cg_path.unlink()
    cg_path.with_suffix('.pdf').unlink()


def test_scheduler_typebound_item(here):
    """
    Test the basic regex frontend nodes in :any:`Item` objects for fast dependency detection
    for type-bound procedures.
    """
    filepath = here/'sources/projTypeBound/typebound_item.F90'
    headerpath = here/'sources/projTypeBound/typebound_header.F90'
    otherpath = here/'sources/projTypeBound/typebound_other.F90'
    source = Sourcefile.from_file(filepath, frontend=REGEX)
    header = Sourcefile.from_file(headerpath, frontend=REGEX)
    other = Sourcefile.from_file(otherpath, frontend=REGEX)

    available_names = []
    for s in [source, header, other]:
        available_names += [f'#{r.name.lower()}' for r in s.subroutines]
        available_names += [f'{m.name}#{r.name}'.lower() for m in s.modules for r in m.subroutines]
        available_names += [f'{m.name}#{t.name}'.lower() for m in s.modules for t in m.typedefs]

    driver = SubroutineItem(name='#driver', source=source)

    # Check that calls (= dependencies) are correctly identified
    assert driver.calls == (
        'some_type%other_routine', 'some_type%some_routine',
        'header_type%member_routine', 'header_type%routine',
        'header_type%routine', 'other%member', 'other%var%member_routine'
    )

    # Check that imports are correctly identified
    assert [i.module for i in driver.imports] == ['typebound_item', 'typebound_header', 'typebound_other']
    assert driver.unqualified_imports == ('typebound_item', 'typebound_header')
    assert driver.qualified_imports == {'other': 'typebound_other#other_type'}

    # Check that calls are propagated as children
    assert set(driver.children) == set(driver.calls)

    # Check that fully-qualified names are correctly picked from the available names
    assert driver.qualify_names(driver.children, available_names) == (
        'typebound_item#some_type%other_routine', 'typebound_item#some_type%some_routine',
        'typebound_header#header_type%member_routine', 'typebound_header#header_type%routine',
        'typebound_other#other_type%member', 'typebound_other#other_type%var%member_routine'
    )

    other_routine = SubroutineItem(name='typebound_item#other_routine', source=source)
    assert isinstance(other_routine, SubroutineItem)
    assert isinstance(other_routine.routine, Subroutine)
    assert other_routine.calls == ('abor1', 'some_type%routine1', 'some_type%routine2')
    assert other_routine.children == other_routine.calls
    assert other_routine.qualify_names(other_routine.children, available_names) == (
        'typebound_header#abor1', 'typebound_item#some_type%routine1', 'typebound_item#some_type%routine2'
    )

    # Local names (i.e. within the same scope) can be qualified in any case, while non-local names
    # can potentially exist globally or come from one of the unqualified imports, for which we return
    # a tuple of candidates
    assert other_routine.qualify_names(other_routine.children, available_names=[]) == (
        ('#abor1', 'typebound_header#abor1'), 'typebound_item#some_type%routine1', 'typebound_item#some_type%routine2'
    )

    routine = SubroutineItem(
        name='typebound_item#routine', source=source, config={'disable': ['some_type%some_routine']}
    )
    assert isinstance(routine, SubroutineItem)
    assert isinstance(routine.routine, Subroutine)
    assert routine.calls == ('some_type%some_routine',)
    # No children due to `disable` config
    assert not routine.children
    assert not routine.qualify_names(routine.children, available_names)

    routine1 = SubroutineItem(name='typebound_item#routine1', source=source, config={'disable': ['module_routine']})
    assert isinstance(routine1, SubroutineItem)
    assert isinstance(routine1.routine, Subroutine)
    assert routine1.calls == ('module_routine',)
    assert not routine1.children
    assert not routine1.qualify_names(routine1.children, available_names)

    some_type_some_routine = ProcedureBindingItem(
        name='typebound_item#some_type%some_routine', source=source,
        config={'ignore': ['some_routine']}
    )
    assert isinstance(some_type_some_routine, ProcedureBindingItem)
    assert some_type_some_routine.routine is None
    assert some_type_some_routine.calls == ('some_routine',)
    # Ignored routines still show up as children
    assert some_type_some_routine.children == some_type_some_routine.calls
    assert some_type_some_routine.qualify_names(some_type_some_routine.children, available_names) == (
        'typebound_item#some_routine',
    )

    some_type_routine = ProcedureBindingItem(
        name='typebound_item#some_type%routine', source=source,
        config={'block': ['module_routine']}
    )
    assert isinstance(some_type_routine, ProcedureBindingItem)
    assert some_type_routine.routine is None
    assert some_type_routine.calls == ('module_routine',)
    # Blocked routines still show up as children
    assert some_type_routine.children == some_type_routine.calls
    assert some_type_routine.qualify_names(some_type_routine.children, available_names) == (
        'typebound_item#module_routine',
    )
    assert some_type_routine.qualify_names(some_type_routine.children) == (
        'typebound_item#module_routine',
    )

    other_type_member = ProcedureBindingItem(name='typebound_other#other_type%member', source=other)
    assert isinstance(other_type_member, ProcedureBindingItem)
    assert other_type_member.routine is None
    assert other_type_member.qualified_imports == {'header': 'typebound_header#header_type'}
    assert other_type_member.calls == ('other_member',)
    assert other_type_member.children == other_type_member.calls
    assert other_type_member.qualify_names(other_type_member.children, available_names) == (
        'typebound_other#other_member',
    )

    other_type_var_member_routine = ProcedureBindingItem(
        name='typebound_other#other_type%var%member_routine', source=other
    )
    assert isinstance(other_type_var_member_routine, ProcedureBindingItem)
    assert other_type_var_member_routine.routine is None
    assert other_type_var_member_routine.qualified_imports == {'header': 'typebound_header#header_type'}
    assert other_type_var_member_routine.calls == ('header%member_routine',)
    assert other_type_var_member_routine.children == other_type_var_member_routine.calls
    # typebound names can also be fully qualified if they are declared in the same scope
    assert other_type_var_member_routine.qualify_names(other_type_var_member_routine.calls, available_names) == (
        'typebound_header#header_type%member_routine',
    )
    assert other_type_var_member_routine.qualify_names(other_type_var_member_routine.calls) == (
        'typebound_header#header_type%member_routine',
    )

    header_type_member_routine = ProcedureBindingItem(
        name='typebound_header#header_type%member_routine', source=header
    )
    assert isinstance(header_type_member_routine, ProcedureBindingItem)
    assert header_type_member_routine.routine is None
    assert header_type_member_routine.calls == ('header_member_routine',)
    assert header_type_member_routine.children == header_type_member_routine.calls
    assert header_type_member_routine.qualify_names(header_type_member_routine.children, available_names) == (
        'typebound_header#header_member_routine',
    )


@pytest.mark.skipif(not graphviz_present(), reason='Graphviz is not installed')
def test_scheduler_typebound(here, config, frontend):
    """
    Test correct dependency chasing for typebound procedure calls.

    projTypeBound: driver -> some_type%other_routine -> other_routine -> some_type%routine1 -> routine1
                 | | | | | |                                          |                                |
                 | | | | | |       +- routine <- some_type%routine2 <-+                                +---------+
                 | | | | | |       |                                                                             |
                 | | | | | +--> some_type%some_routine -> some_routine -> some_type%routine -> module_routine  <-+
                 | | | +------> header_type%member_routine -> header_member_routine
                 | | +--------> header_type%routine -> header_type%routine_real -> header_routine_real
                 | |                           |
                 | |                           +---> header_type%routine_integer -> routine_integer
                 | +---------->other_type%member -> other_member -> header_member_routine   <--+
                 |                                                                             |
                 +------------>other_type%var%%member_routine -> header_type%member_routine  --+
    """
    proj = here/'sources/projTypeBound'

    scheduler = Scheduler(
        paths=proj, seed_routines=['driver'], config=config,
        full_parse=False, frontend=frontend
    )

    expected_items = {
        '#driver',
        'typebound_item#some_type%some_routine', 'typebound_item#some_type%other_routine',
        'typebound_item#other_routine', 'typebound_item#some_type%routine1',
        'typebound_item#routine1', 'typebound_item#some_type%routine2', 'typebound_item#routine',
        'typebound_header#header_type%member_routine',
        'typebound_header#header_member_routine',
        'typebound_item#some_type%routine', 'typebound_item#module_routine',
        'typebound_item#some_routine', 'typebound_header#header_type%routine',
        'typebound_header#header_type%routine_real', 'typebound_header#header_routine_real',
        'typebound_header#header_type%routine_integer', 'typebound_header#routine_integer',
        'typebound_header#abor1', 'typebound_other#other_type%member',
        'typebound_other#other_member', 'typebound_other#other_type%var%member_routine'
    }
    expected_dependencies = {
        ('#driver', 'typebound_item#some_type%other_routine'),
        ('typebound_item#some_type%other_routine', 'typebound_item#other_routine'),
        ('typebound_item#other_routine', 'typebound_item#some_type%routine1'),
        ('typebound_item#some_type%routine1', 'typebound_item#routine1'),
        ('typebound_item#routine1', 'typebound_item#module_routine'),
        ('typebound_item#other_routine', 'typebound_item#some_type%routine2'),
        ('typebound_item#some_type%routine2', 'typebound_item#routine'),
        ('typebound_item#routine', 'typebound_item#some_type%some_routine'),
        ('#driver', 'typebound_item#some_type%some_routine'),
        ('typebound_item#some_type%some_routine', 'typebound_item#some_routine'),
        ('typebound_item#some_routine', 'typebound_item#some_type%routine'),
        ('typebound_item#some_type%routine', 'typebound_item#module_routine'),
        ('#driver', 'typebound_header#header_type%member_routine'),
        ('typebound_header#header_type%member_routine', 'typebound_header#header_member_routine'),
        ('#driver', 'typebound_other#other_type%member'),
        ('typebound_other#other_type%member', 'typebound_other#other_member'),
        ('typebound_other#other_member', 'typebound_header#header_member_routine'),
        ('typebound_other#other_member', 'typebound_other#other_type%var%member_routine'),
        ('#driver', 'typebound_other#other_type%var%member_routine'),
        ('typebound_other#other_type%var%member_routine', 'typebound_header#header_type%member_routine'),
        ('typebound_item#other_routine', 'typebound_header#abor1'),
        ('#driver', 'typebound_header#header_type%routine'),
        ('typebound_header#header_type%routine', 'typebound_header#header_type%routine_real'),
        ('typebound_header#header_type%routine_real', 'typebound_header#header_routine_real'),
        ('typebound_header#header_type%routine', 'typebound_header#header_type%routine_integer'),
        ('typebound_header#header_type%routine_integer', 'typebound_header#routine_integer')
    }
    assert expected_items == {n.name for n in scheduler.items}
    assert expected_dependencies == {(e[0].name, e[1].name) for e in scheduler.dependencies}

    # Testing of callgraph visualisation
    cg_path = here/'callgraph_typebound'
    scheduler.callgraph(cg_path)

    vgraph = VisGraphWrapper(cg_path)
    assert all(n.upper() in vgraph.nodes for n in expected_items)
    assert all((e[0].upper(), e[1].upper()) in vgraph.edges for e in expected_dependencies)

    cg_path.unlink()
    cg_path.with_suffix('.pdf').unlink()


@pytest.mark.skipif(not graphviz_present(), reason='Graphviz is not installed')
def test_scheduler_typebound_ignore(here, config, frontend):
    """
    Test correct dependency chasing for typebound procedure calls with ignore working for
    typebound procedures correctly.

    projTypeBound: driver -> some_type%other_routine -> other_routine -> some_type%routine1 -> routine1
                   | | | | |                                          |                                |
                   | | | | |       +- routine <- some_type%routine2 <-+                                +---------+
                   | | | | |       |                                                                             |
                   | | | | +--> some_type%some_routine -> some_routine -> some_type%routine -> module_routine  <-+
                   | | +------> header_type%member_routine -> header_member_routine
                   | +--------> header_type%routine -> header_type%routine_real -> header_routine_real
                   |                           |
                   |                           +---> header_type%routine_integer -> routine_integer
                   +---------->other_type%member -> other_member -> header_member_routine
    """
    proj = here/'sources/projTypeBound'

    my_config = config.copy()
    my_config['default']['disable'] += ['some_type%some_routine', 'header_member_routine']
    my_config['routine'] = [
        {
            'name': 'other_member',
            'disable': my_config['default']['disable'] + ['member_routine']
        }
    ]

    scheduler = Scheduler(
        paths=proj, seed_routines=['driver'], config=my_config,
        full_parse=False, frontend=frontend
    )

    expected_items = {
        '#driver',
        'typebound_item#some_type%other_routine', 'typebound_item#other_routine',
        'typebound_item#some_type%routine1', 'typebound_item#routine1',
        'typebound_item#some_type%routine2', 'typebound_item#routine',
        'typebound_header#header_type%member_routine',
        'typebound_item#module_routine',
        'typebound_header#header_type%routine',
        'typebound_header#header_type%routine_real', 'typebound_header#header_routine_real',
        'typebound_header#header_type%routine_integer', 'typebound_header#routine_integer',
        'typebound_header#abor1', 'typebound_other#other_type%member',
        'typebound_other#other_member', 'typebound_other#other_type%var%member_routine'
    }
    expected_dependencies = {
        ('#driver', 'typebound_item#some_type%other_routine'),
        ('typebound_item#some_type%other_routine', 'typebound_item#other_routine'),
        ('typebound_item#other_routine', 'typebound_item#some_type%routine1'),
        ('typebound_item#some_type%routine1', 'typebound_item#routine1'),
        ('typebound_item#routine1', 'typebound_item#module_routine'),
        ('typebound_item#other_routine', 'typebound_item#some_type%routine2'),
        ('typebound_item#some_type%routine2', 'typebound_item#routine'),
        ('#driver', 'typebound_header#header_type%member_routine'),
        ('#driver', 'typebound_other#other_type%member'),
        ('typebound_other#other_type%member', 'typebound_other#other_member'),
        ('typebound_other#other_member', 'typebound_other#other_type%var%member_routine'),
        ('#driver', 'typebound_other#other_type%var%member_routine'),
        ('typebound_other#other_type%var%member_routine', 'typebound_header#header_type%member_routine'),
        ('typebound_item#other_routine', 'typebound_header#abor1'),
        ('#driver', 'typebound_header#header_type%routine'),
        ('typebound_header#header_type%routine', 'typebound_header#header_type%routine_real'),
        ('typebound_header#header_type%routine_real', 'typebound_header#header_routine_real'),
        ('typebound_header#header_type%routine', 'typebound_header#header_type%routine_integer'),
        ('typebound_header#header_type%routine_integer', 'typebound_header#routine_integer')
    }
    assert expected_items == {n.name for n in scheduler.items}
    assert expected_dependencies == {(e[0].name, e[1].name) for e in scheduler.dependencies}

    # Testing of callgraph visualisation
    cg_path = here/'callgraph_typebound'
    scheduler.callgraph(cg_path)

    vgraph = VisGraphWrapper(cg_path)
    assert all(n.upper() in vgraph.nodes for n in expected_items)
    assert all((e[0].upper(), e[1].upper()) in vgraph.edges for e in expected_dependencies)

    cg_path.unlink()
    cg_path.with_suffix('.pdf').unlink()


@pytest.mark.parametrize('use_file_graph,reverse', [
    (False, False), (False, True), (True, False), (True, True)
])
def test_scheduler_traversal_order(here, config, frontend, use_file_graph, reverse):
    """
    Test correct traversal order for scheduler processing

    """
    proj = here/'sources/projHoist'

    scheduler = Scheduler(
        paths=proj, seed_routines=['driver'], config=config,
        full_parse=True, frontend=frontend
    )

    if use_file_graph:
        expected = [
            'transformation_module_hoist#driver', 'subroutines_mod#kernel1'
        ]
    else:
        expected = [
            'transformation_module_hoist#driver', 'subroutines_mod#kernel1', 'subroutines_mod#kernel2',
            'subroutines_mod#device1', 'subroutines_mod#device2'
        ]

    class LoggingTransformation(Transformation):

        def __init__(self):
            self.record = []

        def transform_file(self, sourcefile, **kwargs):
            item = kwargs['item']
            self.record += [item.name]

    transformation = LoggingTransformation()
    scheduler.process(transformation=transformation, reverse=reverse, use_file_graph=use_file_graph)

    if reverse:
        assert transformation.record == expected[::-1]
    else:
        assert transformation.record == expected


@pytest.mark.parametrize('frontend', available_frontends())
def test_scheduler_nested_type_enrichment(frontend, config):
    """
    Make sure that enrichment works correctly for nested types across
    multiple source files
    """
    fcode1 = """
module typebound_procedure_calls_mod
    implicit none

    type my_type
        integer :: val
    contains
        procedure :: reset
        procedure :: add => add_my_type
    end type my_type

    type other_type
        type(my_type) :: arr(3)
    contains
        procedure :: add => add_other_type
        procedure :: total_sum
    end type other_type

contains

    subroutine reset(this)
        class(my_type), intent(inout) :: this
        this%val = 0
    end subroutine reset

    subroutine add_my_type(this, val)
        class(my_type), intent(inout) :: this
        integer, intent(in) :: val
        this%val = this%val + val
    end subroutine add_my_type

    subroutine add_other_type(this, other)
        class(other_type) :: this
        type(other_type) :: other
        integer :: i
        do i=1,3
            call this%arr(i)%add(other%arr(i)%val)
        end do
    end subroutine add_other_type

    function total_sum(this) result(result)
        class(other_type), intent(in) :: this
        integer :: result
        integer :: i
        result = 0
        do i=1,3
            result = result + this%arr(i)%val
        end do
    end function total_sum

end module typebound_procedure_calls_mod
    """.strip()

    fcode2 = """
module other_typebound_procedure_calls_mod
    use typebound_procedure_calls_mod, only: other_type
    implicit none

    type third_type
        type(other_type) :: stuff(2)
    contains
        procedure :: init
        procedure :: print => print_content
    end type third_type

contains

    subroutine init(this)
        class(third_type), intent(inout) :: this
        integer :: i, j
        do i=1,2
            do j=1,3
                call this%stuff(i)%arr(j)%reset()
                call this%stuff(i)%arr(j)%add(i+j)
            end do
        end do
    end subroutine init

    subroutine print_content(this)
        class(third_type), intent(inout) :: this
        call this%stuff(1)%add(this%stuff(2))
        print *, this%stuff(1)%total_sum()
    end subroutine print_content
end module other_typebound_procedure_calls_mod
    """.strip()

    fcode3 = """
subroutine driver
    use other_typebound_procedure_calls_mod, only: third_type
    implicit none
    type(third_type) :: data
    integer :: mysum

    call data%init()
    call data%stuff(1)%arr(1)%add(1)
    mysum = data%stuff(1)%total_sum() + data%stuff(2)%total_sum()
    call data%print
end subroutine driver
    """.strip()

    workdir = gettempdir()/'test_scheduler_nested_type_enrichment'
    workdir.mkdir(exist_ok=True)
    (workdir/'typebound_procedure_calls_mod.F90').write_text(fcode1)
    (workdir/'other_typebound_procedure_calls_mod.F90').write_text(fcode2)
    (workdir/'driver.F90').write_text(fcode3)

    scheduler = Scheduler(paths=[workdir], config=config, seed_routines=['driver'], frontend=frontend)

    driver = scheduler['#driver'].source['driver']
    calls = FindNodes(CallStatement).visit(driver.body)
    assert len(calls) == 3
    for call in calls:
        assert isinstance(call.name, ProcedureSymbol)
        assert isinstance(call.name.type.dtype, ProcedureType)
        assert call.name.parent
        assert isinstance(call.name.parent.type.dtype, DerivedType)

    assert isinstance(calls[0].name.parent, Scalar)
    assert calls[0].name.parent.type.dtype.name == 'third_type'
    assert isinstance(calls[0].name.parent.type.dtype.typedef, TypeDef)

    assert isinstance(calls[1].name.parent, Array)
    assert calls[1].name.parent.type.dtype.name == 'my_type'
    assert isinstance(calls[1].name.parent.type.dtype.typedef, TypeDef)

    assert isinstance(calls[1].name.parent.parent, Array)
    assert isinstance(calls[1].name.parent.parent.type.dtype, DerivedType)
    assert calls[1].name.parent.parent.type.dtype.name == 'other_type'
    assert isinstance(calls[1].name.parent.parent.type.dtype.typedef, TypeDef)

    assert isinstance(calls[1].name.parent.parent.parent, Scalar)
    assert isinstance(calls[1].name.parent.parent.parent.type.dtype, DerivedType)
    assert calls[1].name.parent.parent.parent.type.dtype.name == 'third_type'
    assert isinstance(calls[1].name.parent.parent.parent.type.dtype.typedef, TypeDef)

    inline_calls = FindInlineCalls().visit(driver.body)
    assert len(inline_calls) == 2
    for call in inline_calls:
        assert isinstance(call.function, ProcedureSymbol)
        assert isinstance(call.function.type.dtype, ProcedureType)

        assert call.function.parent
        assert isinstance(call.function.parent, Array)
        assert isinstance(call.function.parent.type.dtype, DerivedType)
        assert call.function.parent.type.dtype.name == 'other_type'
        assert isinstance(call.function.parent.type.dtype.typedef, TypeDef)

        assert call.function.parent.parent
        assert isinstance(call.function.parent.parent, Scalar)
        assert isinstance(call.function.parent.parent.type.dtype, DerivedType)
        assert call.function.parent.parent.type.dtype.name == 'third_type'
        assert isinstance(call.function.parent.parent.type.dtype.typedef, TypeDef)

    rmtree(workdir)


def test_scheduler_qualify_names():
    """
    Make sure qualified names are all lower case
    """
    fcode = """
module some_mod
    use other_mod
    use MORE_MOD
    implicit none

    interface override
      module procedure some_random_function
    end interface ovveride

contains

    function some_random_function
    end function

    subroutine DRIVER
        use YET_another_mod
        call routine
    end subroutine DRIVER
end module some_mod
    """.strip()

    source = Sourcefile.from_source(fcode, frontend=REGEX)
    item = SubroutineItem(name='some_mod#driver', source=source)
    assert item.qualify_names(item.children) == (
        ('#routine', 'yet_another_mod#routine', 'other_mod#routine', 'more_mod#routine'),
    )


@pytest.mark.parametrize('frontend', available_frontends())
def test_scheduler_inline_call(here, config, frontend):
    """
    Test that inline function calls declared via an explicit interface are added as dependencies.
    """

    my_config = config.copy()
    my_config['default']['enable_imports'] = True
    my_config['routine'] = [
        {
            'name': 'driver',
            'role': 'driver',
            'disable': ['return_one', 'some_var', 'add_args', 'some_type']
        }
    ]

    scheduler = Scheduler(paths=here/'sources/projInlineCalls', config=my_config, frontend=frontend)

    expected_items = {'#driver', '#double_real', 'some_module#some_type%do_something',
                      'some_module#add_const', 'vars_module#vara', 'vars_module#varb'}
    expected_dependencies = {('#driver', '#double_real'),
                             ('#driver', 'some_module#some_type%do_something'),
                             ('some_module#some_type%do_something', 'some_module#add_const'),
                             ('#driver', 'vars_module#vara'), ('#driver', 'vars_module#varb'),
                             ('#double_real', 'vars_module#vara'), ('#double_real', 'vars_module#varb')}

    assert expected_items == {i.name for i in scheduler.items}
    assert expected_dependencies == {(d[0].name, d[1].name) for d in scheduler.dependencies}

    for i in scheduler.items:
        if i.name == '#double_real':
            assert isinstance(i, SubroutineItem)


@pytest.mark.parametrize('frontend', available_frontends())
def test_scheduler_import_dependencies(here, config, frontend):
    """
    Test that import dependencies are correctly classified.
    """

    my_config = config.copy()
    my_config['default']['enable_imports'] = True
    my_config['routine'] = [
        {
            'name': 'driver',
            'role': 'driver'
        }
    ]

    scheduler = Scheduler(paths=here/'sources/projInlineCalls', config=my_config, frontend=frontend)

    expected_items = {
        '#driver', '#double_real', 'some_module#return_one', 'some_module#some_var', 'some_module#add_args',
        'some_module#some_type', 'some_module#add_two_args', 'some_module#add_three_args',
        'some_module#some_type%do_something', 'some_module#add_const', 'vars_module#vara', 'vars_module#varb'
    }
    expected_dependencies = {
     ('#driver', '#double_real'), ('#driver', 'some_module#return_one'), ('#driver', 'some_module#some_var'),
     ('#driver', 'some_module#add_args'), ('#driver', 'some_module#some_type'),
     ('#driver', 'vars_module#vara'), ('#driver', 'vars_module#varb'),
     ('#double_real', 'vars_module#vara'), ('#double_real', 'vars_module#varb'),
     ('#driver', 'some_module#some_type%do_something'), ('some_module#some_type%do_something', 'some_module#add_const'),
     ('some_module#add_args', 'some_module#add_two_args'), ('some_module#add_args', 'some_module#add_three_args'),
    }

    assert expected_items == {i.name for i in scheduler.items}
    assert expected_dependencies == {(d[0].name, d[1].name) for d in scheduler.dependencies}

    for i in scheduler.items:
        if i.name == 'some_module#add_args':
            assert isinstance(i, GenericImportItem)
        if i.name == 'some_module#some_type':
            assert isinstance(i, GenericImportItem)
        elif i.name == 'some_module#some_var':
            assert isinstance(i, GlobalVarImportItem)
        elif i.name in ('some_module#add_two_args', 'some_module#add_three_args'):
            assert isinstance(i, SubroutineItem)
        elif i.name == '#double_real':
            assert isinstance(i, SubroutineItem)

    # Testing of callgraph visualisation with imports
    workdir = gettempdir()/'test_scheduler_import_dependencies'
    workdir.mkdir(exist_ok=True)
    cg_path = workdir/'callgraph'
    scheduler.callgraph(cg_path)

    vgraph = VisGraphWrapper(cg_path)
    assert all(n.upper() in vgraph.nodes for n in expected_items)
    assert all((e[0].upper(), e[1].upper()) in vgraph.edges for e in expected_dependencies)

    rmtree(workdir)


def test_scheduler_globalvarimportitem_id(here, config, frontend):
    """
    Test that scheduler.item_successors always returns the original item.
    """

    my_config = config.copy()
    my_config['default']['enable_imports'] = True
    my_config['routine'] = [
        {
            'name': 'driver',
            'role': 'driver'
        }
    ]

    scheduler = Scheduler(paths=here/'sources/projInlineCalls', config=my_config, frontend=frontend)
    importA_item = scheduler.item_map['vars_module#vara']
    importB_item = scheduler.item_map['vars_module#varb']
    driver_item = scheduler.item_map['#driver']
    kernel_item = scheduler.item_map['#double_real']

    idA = id(importA_item)
    idB = id(importB_item)

    for successor in scheduler.item_successors(driver_item):
        if successor.name == importA_item.name:
            assert id(successor) == idA
        if successor.name == importB_item.name:
            assert id(successor) == idB
    for successor in scheduler.item_successors(kernel_item):
        if successor.name == importA_item.name:
            assert id(successor) == idA
        if successor.name == importB_item.name:
            assert id(successor) == idB


def test_scheduler_globalvarimportitem_children(config):
    """
    Test that GlobalVarImportItems don't have any children.
    """

    fcode_type = """
module parkind1
   integer, parameter :: jprb = selected_real_kind(13,300)
end module parkind1
    """
    fcode_mod = """
module some_mod
  use parkind1, only: jprb

  real(kind=jprb) :: var
end module some_mod
    """
    fcode_kernel = """
subroutine some_routine()
  use parkind1, only: jprb
  use some_mod, only: var

  real(kind=jprb) :: tmp

  tmp = var
end subroutine some_routine
    """

    my_config = config.copy()
    my_config['default']['enable_imports'] = True

    kernel = Sourcefile.from_source(fcode_kernel, frontend=REGEX)
    kernel_item = SubroutineItem(name='#some_routine', source=kernel, config=my_config['default'])

    var_mod = Sourcefile.from_source(fcode_mod, frontend=REGEX)
    var_item = GlobalVarImportItem(name='some_mod#var', source=var_mod, config=my_config['default'])

    type_mod = Sourcefile.from_source(fcode_type, frontend=REGEX)
    type_item = GenericImportItem(name='parkind1#jprb', source=type_mod, config=my_config['default'])

    assert len(kernel_item.children) == 2
    assert kernel_item.children[0] != kernel_item.children[1]
    assert all(item in [i.local_name for i in (var_item, type_item)] for item in kernel_item.children)
    assert not var_item.children


def test_scheduler_successors(config):
    fcode_mod = """
module some_mod
    implicit none
    type some_type
        real :: a
    contains
        procedure :: procedure => some_procedure
        procedure :: routine
        procedure :: other
        generic :: do => procedure, routine
    end type some_type
contains
    subroutine some_procedure(t, i)
        class(some_type), intent(inout) :: t
        integer, intent(in) :: i
        t%a = t%a + real(i)
    end subroutine some_procedure

    subroutine routine(t, v)
        class(some_type), intent(inout) :: t
        real, intent(in) :: v
        t%a = t%a + v
        call t%other
    end subroutine routine

    subroutine other(t)
        class(some_type), intent(in) :: t
        print *,t%a
    end subroutine other
end module some_mod
    """.strip()

    fcode = """
subroutine caller(val)
    use some_mod, only: some_type
    implicit none
    real, intent(inout) :: val
    type(some_type) :: t
    t%a = val
    call t%routine(1)
    call t%routine(2.0)
    call t%do(10)
    call t%do(20.0)
    call t%other
    val = t%a
end subroutine caller
    """.strip()

    class SuccessorTransformation(Transformation):

        def __init__(self, **kwargs):
            super().__init__(**kwargs)
            self.counter = {}

        def transform_subroutine(self, routine, **kwargs):
            item = kwargs.get('item')
            assert item.local_name in ('caller', 'routine', 'some_procedure', 'other')
            self.counter[item.local_name] = self.counter.get(item.local_name, 0) + 1

            successors = kwargs.get('successors')
            assert isinstance(successors, list)
            if item.local_name == 'caller':
                expected_successors = {
                    'some_mod#some_type%routine', 'some_mod#some_type%do',
                    'some_mod#some_type%procedure', 'some_mod#some_procedure', 'some_mod#routine',
                    'some_mod#some_type%other', 'some_mod#other'
                }
            elif item.local_name == 'routine':
                expected_successors = {'some_mod#some_type%other', 'some_mod#other'}
            else:
                expected_successors = set()
            assert expected_successors == set(successors)

    workdir = gettempdir()/'test_scheduler_successors'
    workdir.mkdir(exist_ok=True)
    (workdir/'some_mod.F90').write_text(fcode_mod)
    (workdir/'caller.F90').write_text(fcode)

    scheduler = Scheduler(paths=[workdir], config=config, seed_routines=['caller'])

    transformation = SuccessorTransformation()
    scheduler.process(transformation=transformation)

    assert transformation.counter == {
        'caller': 1,
        'routine': 1,
        'some_procedure': 1,
        'other': 1,
    }

    rmtree(workdir)


@pytest.mark.parametrize('full_parse', [True, False])
def test_scheduler_add_dependencies(config, full_parse):
    fcode_mod = """
module some_mod
    implicit none
    type some_type
        integer :: a
    contains
        procedure :: some_routine
        procedure :: some_function
    end type some_type
contains
    subroutine some_routine(t)
        class(some_type), intent(inout) :: t
        t%a = 5
    end subroutine some_routine

    integer function some_function(t)
        class(some_type), intent(in) :: t
        some_function = t%a
    end function some_function
end module some_mod
    """.strip()

    fcode_caller = """
subroutine caller(b)
    use some_mod, only: some_type
    implicit none
    integer, intent(inout) :: b
    type(some_type) :: t
    t%a = b
    call t%some_routine()
    b = t%some_function()
end subroutine caller
    """.strip()

    workdir = gettempdir()/'test_scheduler_add_dependencies'
    workdir.mkdir(exist_ok=True)
    (workdir/'some_mod.F90').write_text(fcode_mod)
    (workdir/'caller.F90').write_text(fcode_caller)

    def verify_graph(scheduler, expected_items, expected_dependencies):
        assert len(scheduler.items) == len(expected_items)
        assert all(n in scheduler.items for n in expected_items)
        assert len(scheduler.dependencies) == len(expected_dependencies)
        assert all(e in scheduler.dependencies for e in expected_dependencies)

        assert all(item.source._incomplete is not full_parse for item in scheduler.items)

        # Testing of callgraph visualisation
        cg_path = workdir/'callgraph'
        scheduler.callgraph(cg_path)

        vgraph = VisGraphWrapper(cg_path)
        assert all(n.upper() in vgraph.nodes for n in expected_items)
        assert all((e[0].upper(), e[1].upper()) in vgraph.edges for e in expected_dependencies)

    scheduler = Scheduler(paths=[workdir], config=config, seed_routines=['caller'], full_parse=full_parse)

    expected_items = [
        '#caller', 'some_mod#some_type%some_routine', 'some_mod#some_routine'
    ]
    expected_dependencies = [
        ('#caller', 'some_mod#some_type%some_routine'),
        ('some_mod#some_type%some_routine', 'some_mod#some_routine')
    ]
    verify_graph(scheduler, expected_items, expected_dependencies)

    # Function should be in the obj map already
    assert 'some_mod#some_function' in scheduler.obj_map

    # Add inline call dependency
    scheduler.add_dependencies(
        {'#caller': ['some_mod#some_type%some_function']}
    )

    # Scheduler should have automatically added further relevant dependencies
    expected_items += [
        'some_mod#some_type%some_function', 'some_mod#some_function'
    ]
    expected_dependencies += [
        ('#caller', 'some_mod#some_type%some_function'),
        ('some_mod#some_type%some_function', 'some_mod#some_function')
    ]
    verify_graph(scheduler, expected_items, expected_dependencies)

    rmtree(workdir)


def test_scheduler_cached_properties():
    fcode = """
subroutine some_routine
    implicit none
    integer i
    i = 1
end subroutine some_routine
    """.strip()

    source = Sourcefile.from_source(fcode)
    item = SubroutineItem('#some_routine', source=source)

    assert not item.imports
    assert not item.qualified_imports

    # Add a random import...
    item.routine.spec.prepend(
        Import(module='some_mod', symbols=(Variable(name='some_var', scope=item.routine),))
    )

    # ...and see the caching in effect
    assert not item.imports
    assert not item.qualified_imports

    # Clear the cache to update the property
    item.clear_cached_property('imports')
    assert item.imports and item.imports[0].module == 'some_mod'
    assert 'some_var' in item.qualified_imports


@pytest.mark.parametrize('full_parse', [False, True])
def test_scheduler_cycle(config, full_parse):
    fcode_mod = """
module some_mod
    implicit none
    type some_type
        integer :: a
    contains
        procedure :: proc => some_proc
        procedure :: other => some_other
    end type some_type
contains
    recursive subroutine some_proc(this, val, recurse, fallback)
        class(some_type), intent(inout) :: this
        integer, intent(in) :: val
        logical, intent(in), optional :: recurse

        if (present(recurse)) then
            if (present(fallback)) then
                call this%other(val)
            else
                call some_proc(this, val, .true., .true.)
            end if
        else
            call this%proc(val, .true.)
        end if
    end subroutine some_proc

    subroutine some_other(this, val)
        class(some_type), intent(inout) :: this
        integer, intent(in) :: val
        this%a = val
    end subroutine some_other
end module some_mod
    """.strip()

    fcode_caller = """
subroutine caller
    use some_mod, only: some_type
    implicit none
    type(some_type) :: t

    call t%proc(1)
end subroutine caller
    """.strip()

    workdir = gettempdir()/'test_scheduler_cycle'
    workdir.mkdir(exist_ok=True)
    (workdir/'some_mod.F90').write_text(fcode_mod)
    (workdir/'caller.F90').write_text(fcode_caller)

    scheduler = Scheduler(paths=[workdir], config=config, seed_routines=['caller'], full_parse=full_parse)

    # Make sure we the outgoing edges from the recursive routine to the procedure binding
    # and itself are removed but the other edge still exists
    assert (scheduler['#caller'], scheduler['some_mod#some_type%proc']) in scheduler.dependencies
    assert (scheduler['some_mod#some_type%proc'], scheduler['some_mod#some_proc']) in scheduler.dependencies
    assert (scheduler['some_mod#some_proc'], scheduler['some_mod#some_type%proc']) not in scheduler.dependencies
    assert (scheduler['some_mod#some_proc'], scheduler['some_mod#some_proc']) not in scheduler.dependencies
    assert (scheduler['some_mod#some_proc'], scheduler['some_mod#some_type%other']) in scheduler.dependencies
    assert (scheduler['some_mod#some_type%other'], scheduler['some_mod#some_other']) in scheduler.dependencies

    rmtree(workdir)


def test_scheduler_unqualified_imports(config):
    """
    Test that only qualified imports are added as children.
    """

    my_config = config.copy()
    my_config['default']['enable_imports'] = True

    kernel = """
    subroutine kernel()
       use some_mod
       use other_mod, only: other_routine

       call other_routine
    end subroutine kernel
    """

    source = Sourcefile.from_source(kernel, frontend=REGEX)
    item = SubroutineItem(name='#kernel', source=source, config=my_config['default'])

    assert item.enable_imports
    assert item.children == ('other_routine',)<|MERGE_RESOLUTION|>--- conflicted
+++ resolved
@@ -104,8 +104,7 @@
 
 def graphviz_present():
     """
-    Test if graphviz s present,
-    including the executable
+    Test if graphviz is present and works
     """
     try:
         import graphviz as gviz
@@ -427,9 +426,7 @@
     assert scheduler.item_map['#another_l2'].routine.name == 'another_l2_kernel'
 
 
-<<<<<<< HEAD
 @pytest.mark.skipif(not graphviz_present(), reason='Graphviz is not installed')
-=======
 def test_scheduler_process_filter(here, config, frontend):
     """
     Applies simple kernels over complex callgraphs to check that we
@@ -485,8 +482,7 @@
     assert kernele_source.all_subroutines[1].name == 'kernelET'
 
 
-@pytest.mark.skipif(importlib.util.find_spec('graphviz') is None, reason='Graphviz is not installed')
->>>>>>> 0db337cd
+@pytest.mark.skipif(not graphviz_present(), reason='Graphviz is not installed')
 def test_scheduler_graph_multiple_combined(here, config, frontend):
     """
     Create a single task graph spanning two projects
